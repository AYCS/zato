# -*- coding: utf-8 -*-

"""
Copyright (C) 2011 Dariusz Suchojad <dsuch at zato.io>

Licensed under LGPLv3, see LICENSE.txt for terms and conditions.
"""

from __future__ import absolute_import, division, print_function, unicode_literals

# stdlib
import logging
from functools import wraps

# SQLAlchemy
from sqlalchemy import func, not_
from sqlalchemy.sql.expression import case

# Zato
from zato.common import DEFAULT_HTTP_PING_METHOD, DEFAULT_HTTP_POOL_SIZE, HTTP_SOAP_SERIALIZATION_TYPE, PARAMS_PRIORITY, \
     URL_PARAMS_PRIORITY
from zato.common.odb.model import AWSS3, APIKeySecurity, AWSSecurity, CassandraConn, CassandraQuery, ChannelAMQP, ChannelWMQ, \
     ChannelZMQ, Cluster, ConnDefAMQP, ConnDefWMQ, CronStyleJob, DeliveryDefinitionBase, Delivery, DeliveryHistory, \
     DeliveryPayload, ElasticSearch, JSONPointer, HTTPBasicAuth, HTTPSOAP, HTTSOAPAudit, IMAP, IntervalBasedJob, Job, \
<<<<<<< HEAD
     MsgNamespace, NotificationOpenStackSwift as NotifOSS, NTLM, OAuth, OpenStackSecurity, OpenStackSwift, OutgoingAMQP, \
     OutgoingFTP, OutgoingWMQ, OutgoingZMQ, PubSubConsumer, PubSubProducer, PubSubTopic, SecurityBase, Server, Service, SMTP, \
     Solr, SQLConnectionPool, TechnicalAccount, TLSCACert, TLSKeyCertSecurity, WSSDefinition, XPath, XPathSecurity
=======
     MsgNamespace, NotificationOpenStackSwift as NotifOSS, NotificationSQL as NotifSQL, NTLM, OAuth, OpenStackSecurity, \
     OpenStackSwift, OutgoingAMQP, OutgoingFTP, OutgoingWMQ, OutgoingZMQ, PubSubConsumer, PubSubProducer, PubSubTopic, \
     SecurityBase, Server, Service, SMTP, Solr, SQLConnectionPool, TechnicalAccount, TLSKeyCertSecurity, WSSDefinition, \
     XPath, XPathSecurity
>>>>>>> 31a4310b

logger = logging.getLogger(__name__)

def needs_columns(func):
    """ A decorator for queries which works out whether a given query function
    should return the result only or a column list retrieved in addition
    to the result. This is useful because some callers prefer the former and
    some need the latter.
    """
    @wraps(func)
    def inner(*args):
        # needs_columns is always the last argument so we don't have to look
        # it up using the 'inspect' module or anything like that.
        needs_columns = args[-1]

        q = func(*args)

        if needs_columns:
            return q.all(), q.statement.columns
        return q.all()

    return inner

# ################################################################################################################################

def internal_channel_list(session, cluster_id):
    """ All the HTTP/SOAP channels that point to internal services.
    """
    return session.query(
        HTTPSOAP.soap_action, Service.name).\
        filter(HTTPSOAP.cluster_id==Cluster.id).\
        filter(HTTPSOAP.service_id==Service.id).filter(Service.is_internal==True).filter(Cluster.id==cluster_id).filter(Cluster.id==HTTPSOAP.cluster_id) # noqa

# ################################################################################################################################

def _job(session, cluster_id):
    return session.query(
        Job.id, Job.name, Job.is_active,
        Job.job_type, Job.start_date, Job.extra,
        Service.name.label('service_name'), Service.impl_name.label('service_impl_name'),
        Service.id.label('service_id'),
        IntervalBasedJob.weeks, IntervalBasedJob.days,
        IntervalBasedJob.hours, IntervalBasedJob.minutes,
        IntervalBasedJob.seconds, IntervalBasedJob.repeats,
        CronStyleJob.cron_definition).\
        outerjoin(IntervalBasedJob, Job.id==IntervalBasedJob.job_id).\
        outerjoin(CronStyleJob, Job.id==CronStyleJob.job_id).\
        filter(Job.cluster_id==Cluster.id).\
        filter(Job.service_id==Service.id).\
        filter(Cluster.id==cluster_id).\
        order_by('job.name')

@needs_columns
def job_list(session, cluster_id, needs_columns=False):
    """ All the scheduler's jobs defined in the ODB.
    """
    return _job(session, cluster_id)

def job_by_name(session, cluster_id, name):
    """ A scheduler's job fetched by its name.
    """
    return _job(session, cluster_id).\
        filter(Job.name==name).\
        one()

# ################################################################################################################################

@needs_columns
def apikey_security_list(session, cluster_id, needs_columns=False):
    """ All the API keys.
    """
    return session.query(
        APIKeySecurity.id, APIKeySecurity.name,
        APIKeySecurity.is_active,
        APIKeySecurity.username,
        APIKeySecurity.password, APIKeySecurity.sec_type).\
        filter(Cluster.id==cluster_id).\
        filter(Cluster.id==APIKeySecurity.cluster_id).\
        filter(SecurityBase.id==APIKeySecurity.id).\
        order_by('sec_base.name')

@needs_columns
def aws_security_list(session, cluster_id, needs_columns=False):
    """ All the Amazon security definitions.
    """
    return session.query(
        AWSSecurity.id, AWSSecurity.name,
        AWSSecurity.is_active,
        AWSSecurity.username,
        AWSSecurity.password, AWSSecurity.sec_type).\
        filter(Cluster.id==cluster_id).\
        filter(Cluster.id==AWSSecurity.cluster_id).\
        filter(SecurityBase.id==AWSSecurity.id).\
        order_by('sec_base.name')

@needs_columns
def basic_auth_list(session, cluster_id, needs_columns=False):
    """ All the HTTP Basic Auth definitions.
    """
    return session.query(
        HTTPBasicAuth.id, HTTPBasicAuth.name,
        HTTPBasicAuth.is_active,
        HTTPBasicAuth.username, HTTPBasicAuth.realm,
        HTTPBasicAuth.password, HTTPBasicAuth.sec_type,
        HTTPBasicAuth.password_type).\
        filter(Cluster.id==cluster_id).\
        filter(Cluster.id==HTTPBasicAuth.cluster_id).\
        filter(SecurityBase.id==HTTPBasicAuth.id).\
        order_by('sec_base.name')

@needs_columns
def ntlm_list(session, cluster_id, needs_columns=False):
    """ All the NTLM definitions.
    """
    return session.query(
        NTLM.id, NTLM.name,
        NTLM.is_active,
        NTLM.username,
        NTLM.password, NTLM.sec_type,
        NTLM.password_type).\
        filter(Cluster.id==cluster_id).\
        filter(Cluster.id==NTLM.cluster_id).\
        filter(SecurityBase.id==NTLM.id).\
        order_by('sec_base.name')

@needs_columns
def oauth_list(session, cluster_id, needs_columns=False):
    """ All the OAuth definitions.
    """
    return session.query(
        OAuth.id, OAuth.name,
        OAuth.is_active,
        OAuth.username, OAuth.password,
        OAuth.proto_version, OAuth.sig_method,
        OAuth.max_nonce_log, OAuth.sec_type).\
        filter(Cluster.id==cluster_id).\
        filter(Cluster.id==OAuth.cluster_id).\
        filter(SecurityBase.id==OAuth.id).\
        order_by('sec_base.name')

@needs_columns
def openstack_security_list(session, cluster_id, needs_columns=False):
    """ All the OpenStackSecurity definitions.
    """
    return session.query(
        OpenStackSecurity.id, OpenStackSecurity.name, OpenStackSecurity.is_active,
        OpenStackSecurity.username, OpenStackSecurity.sec_type).\
        filter(Cluster.id==cluster_id).\
        filter(Cluster.id==OpenStackSecurity.cluster_id).\
        filter(SecurityBase.id==OpenStackSecurity.id).\
        order_by('sec_base.name')

@needs_columns
def tech_acc_list(session, cluster_id, needs_columns=False):
    """ All the technical accounts.
    """
    return session.query(
        TechnicalAccount.id, TechnicalAccount.name,
        TechnicalAccount.is_active,
        TechnicalAccount.password, TechnicalAccount.salt,
        TechnicalAccount.sec_type, TechnicalAccount.password_type).\
        order_by(TechnicalAccount.name).\
        filter(Cluster.id==cluster_id).\
        filter(Cluster.id==TechnicalAccount.cluster_id).\
        filter(SecurityBase.id==TechnicalAccount.id).\
        order_by('sec_base.name')

@needs_columns
def tls_key_cert_list(session, cluster_id, needs_columns=False):
    """ TLS key/cert pairs.
    """
    return session.query(
        TLSKeyCertSecurity.id, TLSKeyCertSecurity.name,
        TLSKeyCertSecurity.is_active, TLSKeyCertSecurity.fs_name, TLSKeyCertSecurity.cert_fp,
        TLSKeyCertSecurity.cert_subject, SecurityBase.sec_type).\
        filter(Cluster.id==cluster_id).\
        filter(Cluster.id==TLSKeyCertSecurity.cluster_id).\
        filter(SecurityBase.id==TLSKeyCertSecurity.id).\
        order_by('sec_base.name')

@needs_columns
def tls_ca_cert_list(session, cluster_id, needs_columns=False):
    """ TLS CA certs.
    """
    return session.query(TLSCACert).\
        filter(Cluster.id==cluster_id).\
        filter(Cluster.id==TLSCACert.cluster_id).\
        order_by('sec_tls_ca_cert.name')

@needs_columns
def wss_list(session, cluster_id, needs_columns=False):
    """ All the WS-Security definitions.
    """
    return session.query(
        WSSDefinition.id, WSSDefinition.name, WSSDefinition.is_active,
        WSSDefinition.username, WSSDefinition.password, WSSDefinition.password_type,
        WSSDefinition.reject_empty_nonce_creat, WSSDefinition.reject_stale_tokens,
        WSSDefinition.reject_expiry_limit, WSSDefinition.nonce_freshness_time,
        WSSDefinition.sec_type).\
        filter(Cluster.id==cluster_id).\
        filter(Cluster.id==WSSDefinition.cluster_id).\
        filter(SecurityBase.id==WSSDefinition.id).\
        order_by('sec_base.name')

@needs_columns
def xpath_sec_list(session, cluster_id, needs_columns=False):
    """ All the XPath security definitions.
    """
    return session.query(
        XPathSecurity.id, XPathSecurity.name, XPathSecurity.is_active, XPathSecurity.username, XPathSecurity.username_expr,
        XPathSecurity.password_expr, XPathSecurity.password, XPathSecurity.sec_type).\
        filter(Cluster.id==cluster_id).\
        filter(Cluster.id==XPathSecurity.cluster_id).\
        filter(SecurityBase.id==XPathSecurity.id).\
        order_by('sec_base.name')

# ################################################################################################################################

def _def_amqp(session, cluster_id):
    return session.query(
        ConnDefAMQP.name, ConnDefAMQP.id, ConnDefAMQP.host,
        ConnDefAMQP.port, ConnDefAMQP.vhost, ConnDefAMQP.username,
        ConnDefAMQP.frame_max, ConnDefAMQP.heartbeat, ConnDefAMQP.password).\
        filter(ConnDefAMQP.def_type=='amqp').\
        filter(Cluster.id==ConnDefAMQP.cluster_id).\
        filter(Cluster.id==cluster_id).\
        order_by(ConnDefAMQP.name)

def def_amqp(session, cluster_id, id):
    """ A particular AMQP definition
    """
    return _def_amqp(session, cluster_id).\
        filter(ConnDefAMQP.id==id).\
        one()

@needs_columns
def def_amqp_list(session, cluster_id, needs_columns=False):
    """ AMQP connection definitions.
    """
    return _def_amqp(session, cluster_id)

# ################################################################################################################################

def _def_jms_wmq(session, cluster_id):
    return session.query(
        ConnDefWMQ.id, ConnDefWMQ.name, ConnDefWMQ.host,
        ConnDefWMQ.port, ConnDefWMQ.queue_manager, ConnDefWMQ.channel,
        ConnDefWMQ.cache_open_send_queues, ConnDefWMQ.cache_open_receive_queues,
        ConnDefWMQ.use_shared_connections, ConnDefWMQ.ssl, ConnDefWMQ.ssl_cipher_spec,
        ConnDefWMQ.ssl_key_repository, ConnDefWMQ.needs_mcd, ConnDefWMQ.max_chars_printed).\
        filter(Cluster.id==ConnDefWMQ.cluster_id).\
        filter(Cluster.id==cluster_id).\
        order_by(ConnDefWMQ.name)

def def_jms_wmq(session, cluster_id, id):
    """ A particular JMS WebSphere MQ definition
    """
    return _def_jms_wmq(session, cluster_id).\
        filter(ConnDefWMQ.id==id).\
        one()

@needs_columns
def def_jms_wmq_list(session, cluster_id, needs_columns=False):
    """ JMS WebSphere MQ connection definitions.
    """
    return _def_jms_wmq(session, cluster_id)

# ################################################################################################################################

def _out_amqp(session, cluster_id):
    return session.query(
        OutgoingAMQP.id, OutgoingAMQP.name, OutgoingAMQP.is_active,
        OutgoingAMQP.delivery_mode, OutgoingAMQP.priority, OutgoingAMQP.content_type,
        OutgoingAMQP.content_encoding, OutgoingAMQP.expiration, OutgoingAMQP.user_id,
        OutgoingAMQP.app_id, ConnDefAMQP.name.label('def_name'), OutgoingAMQP.def_id).\
        filter(OutgoingAMQP.def_id==ConnDefAMQP.id).\
        filter(ConnDefAMQP.id==OutgoingAMQP.def_id).\
        filter(Cluster.id==ConnDefAMQP.cluster_id).\
        filter(Cluster.id==cluster_id).\
        order_by(OutgoingAMQP.name)

def out_amqp(session, cluster_id, id):
    """ An outgoing AMQP connection.
    """
    return _out_amqp(session, cluster_id).\
        filter(OutgoingAMQP.id==id).\
        one()

@needs_columns
def out_amqp_list(session, cluster_id, needs_columns=False):
    """ Outgoing AMQP connections.
    """
    return _out_amqp(session, cluster_id)

# ################################################################################################################################

def _out_jms_wmq(session, cluster_id):
    return session.query(
        OutgoingWMQ.id, OutgoingWMQ.name, OutgoingWMQ.is_active,
        OutgoingWMQ.delivery_mode, OutgoingWMQ.priority, OutgoingWMQ.expiration,
        ConnDefWMQ.name.label('def_name'), OutgoingWMQ.def_id).\
        filter(OutgoingWMQ.def_id==ConnDefWMQ.id).\
        filter(ConnDefWMQ.id==OutgoingWMQ.def_id).\
        filter(Cluster.id==ConnDefWMQ.cluster_id).\
        filter(Cluster.id==cluster_id).\
        order_by(OutgoingWMQ.name)

def out_jms_wmq(session, cluster_id, id):
    """ An outgoing JMS WebSphere MQ connection (by ID).
    """
    return _out_jms_wmq(session, cluster_id).\
        filter(OutgoingWMQ.id==id).\
        one()

def out_jms_wmq_by_name(session, cluster_id, name):
    """ An outgoing JMS WebSphere MQ connection (by name).
    """
    return _out_jms_wmq(session, cluster_id).\
        filter(OutgoingWMQ.name==name).\
        first()

@needs_columns
def out_jms_wmq_list(session, cluster_id, needs_columns=False):
    """ Outgoing JMS WebSphere MQ connections.
    """
    return _out_jms_wmq(session, cluster_id)

# ################################################################################################################################

def _channel_amqp(session, cluster_id):
    return session.query(
        ChannelAMQP.id, ChannelAMQP.name, ChannelAMQP.is_active,
        ChannelAMQP.queue, ChannelAMQP.consumer_tag_prefix,
        ConnDefAMQP.name.label('def_name'), ChannelAMQP.def_id,
        ChannelAMQP.data_format,
        Service.name.label('service_name'),
        Service.impl_name.label('service_impl_name')).\
        filter(ChannelAMQP.def_id==ConnDefAMQP.id).\
        filter(ChannelAMQP.service_id==Service.id).\
        filter(Cluster.id==ConnDefAMQP.cluster_id).\
        filter(Cluster.id==cluster_id).\
        order_by(ChannelAMQP.name)

def channel_amqp(session, cluster_id, id):
    """ A particular AMQP channel.
    """
    return _channel_amqp(session, cluster_id).\
        filter(ChannelAMQP.id==id).\
        one()

@needs_columns
def channel_amqp_list(session, cluster_id, needs_columns=False):
    """ AMQP channels.
    """
    return _channel_amqp(session, cluster_id)

# ################################################################################################################################

def _channel_jms_wmq(session, cluster_id):
    return session.query(
        ChannelWMQ.id, ChannelWMQ.name, ChannelWMQ.is_active,
        ChannelWMQ.queue, ConnDefWMQ.name.label('def_name'), ChannelWMQ.def_id,
        ChannelWMQ.data_format, Service.name.label('service_name'),
        Service.impl_name.label('service_impl_name')).\
        filter(ChannelWMQ.def_id==ConnDefWMQ.id).\
        filter(ChannelWMQ.service_id==Service.id).\
        filter(Cluster.id==ConnDefWMQ.cluster_id).\
        filter(Cluster.id==cluster_id).\
        order_by(ChannelWMQ.name)

def channel_jms_wmq(session, cluster_id, id):
    """ A particular JMS WebSphere MQ channel.
    """
    return _channel_jms_wmq(session, cluster_id).\
        filter(ChannelWMQ.id==id).\
        one()

@needs_columns
def channel_jms_wmq_list(session, cluster_id, needs_columns=False):
    """ JMS WebSphere MQ channels.
    """
    return _channel_jms_wmq(session, cluster_id)

# ################################################################################################################################

def _out_zmq(session, cluster_id):
    return session.query(
        OutgoingZMQ.id, OutgoingZMQ.name, OutgoingZMQ.is_active,
        OutgoingZMQ.address, OutgoingZMQ.socket_type).\
        filter(Cluster.id==OutgoingZMQ.cluster_id).\
        filter(Cluster.id==cluster_id).\
        order_by(OutgoingZMQ.name)

def out_zmq(session, cluster_id, id):
    """ An outgoing ZeroMQ connection.
    """
    return _out_zmq(session, cluster_id).\
        filter(OutgoingZMQ.id==id).\
        one()

@needs_columns
def out_zmq_list(session, cluster_id, needs_columns=False):
    """ Outgoing ZeroMQ connections.
    """
    return _out_zmq(session, cluster_id)

# ################################################################################################################################

def _channel_zmq(session, cluster_id):
    return session.query(
        ChannelZMQ.id, ChannelZMQ.name, ChannelZMQ.is_active,
        ChannelZMQ.address, ChannelZMQ.socket_type, ChannelZMQ.sub_key, ChannelZMQ.data_format,
        Service.name.label('service_name'), Service.impl_name.label('service_impl_name')).\
        filter(Service.id==ChannelZMQ.service_id).\
        filter(Cluster.id==ChannelZMQ.cluster_id).\
        filter(Cluster.id==cluster_id).\
        order_by(ChannelZMQ.name)

def channel_zmq(session, cluster_id, id):
    """ An incoming ZeroMQ connection.
    """
    return _channel_zmq(session, cluster_id).\
        filter(ChannelZMQ.id==id).\
        one()

@needs_columns
def channel_zmq_list(session, cluster_id, needs_columns=False):
    """ Incoming ZeroMQ connections.
    """
    return _channel_zmq(session, cluster_id)

# ################################################################################################################################

def _http_soap(session, cluster_id):
    return session.query(
        HTTPSOAP.id, HTTPSOAP.name, HTTPSOAP.is_active,
        HTTPSOAP.is_internal, HTTPSOAP.transport, HTTPSOAP.host,
        HTTPSOAP.url_path, HTTPSOAP.method, HTTPSOAP.soap_action,
        HTTPSOAP.soap_version, HTTPSOAP.data_format, HTTPSOAP.security_id,
        HTTPSOAP.connection,
        case([(HTTPSOAP.ping_method != None, HTTPSOAP.ping_method)], else_=DEFAULT_HTTP_PING_METHOD).label('ping_method'), # noqa
        case([(HTTPSOAP.pool_size != None, HTTPSOAP.pool_size)], else_=DEFAULT_HTTP_POOL_SIZE).label('pool_size'),
        case([(HTTPSOAP.merge_url_params_req != None, HTTPSOAP.merge_url_params_req)], else_=True).label('merge_url_params_req'),
        case([(HTTPSOAP.url_params_pri != None, HTTPSOAP.url_params_pri)], else_=URL_PARAMS_PRIORITY.DEFAULT).label('url_params_pri'),
        case([(HTTPSOAP.params_pri != None, HTTPSOAP.params_pri)], else_=PARAMS_PRIORITY.DEFAULT).label('params_pri'),
        case([(
            HTTPSOAP.serialization_type != None, HTTPSOAP.serialization_type)], 
             else_=HTTP_SOAP_SERIALIZATION_TYPE.DEFAULT.id).label('serialization_type'),
        HTTPSOAP.audit_enabled,
        HTTPSOAP.audit_back_log,
        HTTPSOAP.audit_max_payload,
        HTTPSOAP.audit_repl_patt_type,
        HTTPSOAP.timeout,
        SecurityBase.sec_type,
        Service.name.label('service_name'),
        Service.id.label('service_id'),
        Service.impl_name.label('service_impl_name'),
        SecurityBase.name.label('security_name'),
        SecurityBase.username.label('username'),
        SecurityBase.password.label('password'),
        SecurityBase.password_type.label('password_type'),).\
        outerjoin(Service, Service.id==HTTPSOAP.service_id).\
        outerjoin(SecurityBase, HTTPSOAP.security_id==SecurityBase.id).\
        filter(Cluster.id==HTTPSOAP.cluster_id).\
        filter(Cluster.id==cluster_id).\
        order_by(HTTPSOAP.name)

def http_soap_security_list(session, cluster_id, connection=None):
    """ HTTP/SOAP security definitions.
    """
    q = _http_soap(session, cluster_id)

    if connection:
        q = q.filter(HTTPSOAP.connection==connection)

    return q

def http_soap(session, cluster_id, id):
    """ An HTTP/SOAP connection.
    """
    return _http_soap(session, cluster_id).\
        filter(HTTPSOAP.id==id).\
        one()

@needs_columns
def http_soap_list(session, cluster_id, connection=None, transport=None, return_internal=True, needs_columns=False):
    """ HTTP/SOAP connections, both channels and outgoing ones.
    """
    q = _http_soap(session, cluster_id)

    if connection:
        q = q.filter(HTTPSOAP.connection==connection)

    if transport:
        q = q.filter(HTTPSOAP.transport==transport)

    if not return_internal:
        q = q.filter(not_(HTTPSOAP.name.startswith('zato')))

    return q

# ################################################################################################################################

def _out_sql(session, cluster_id):
    return session.query(SQLConnectionPool).\
        filter(Cluster.id==SQLConnectionPool.cluster_id).\
        filter(Cluster.id==cluster_id).\
        order_by(SQLConnectionPool.name)

def out_sql(session, cluster_id, id):
    """ An outgoing SQL connection.
    """
    return _out_sql(session, cluster_id).\
        filter(SQLConnectionPool.id==id).\
        one()

@needs_columns
def out_sql_list(session, cluster_id, needs_columns=False):
    """ Outgoing SQL connections.
    """
    return _out_sql(session, cluster_id)

# ################################################################################################################################

def _out_ftp(session, cluster_id):
    return session.query(
        OutgoingFTP.id, OutgoingFTP.name, OutgoingFTP.is_active,
        OutgoingFTP.host, OutgoingFTP.port, OutgoingFTP.user, OutgoingFTP.password,
        OutgoingFTP.acct, OutgoingFTP.timeout, OutgoingFTP.dircache).\
        filter(Cluster.id==OutgoingFTP.cluster_id).\
        filter(Cluster.id==cluster_id).\
        order_by(OutgoingFTP.name)

def out_ftp(session, cluster_id, id):
    """ An outgoing FTP connection.
    """
    return _out_ftp(session, cluster_id).\
        filter(OutgoingFTP.id==id).\
        one()

@needs_columns
def out_ftp_list(session, cluster_id, needs_columns=False):
    """ Outgoing FTP connections.
    """
    return _out_ftp(session, cluster_id)

# ################################################################################################################################

def _service(session, cluster_id):
    return session.query(
        Service.id, Service.name, Service.is_active,
        Service.impl_name, Service.is_internal, Service.slow_threshold).\
        filter(Cluster.id==Service.cluster_id).\
        filter(Cluster.id==cluster_id).\
        order_by(Service.name)

def service(session, cluster_id, id):
    """ A service.
    """
    return _service(session, cluster_id).\
        filter(Service.id==id).\
        one()

@needs_columns
def service_list(session, cluster_id, return_internal=True, needs_columns=False):
    """ All services.
    """
    result = _service(session, cluster_id)
    if not return_internal:
        result = result.filter(not_(Service.name.startswith('zato')))
    return result

# ################################################################################################################################

def _delivery_definition(session, cluster_id):
    return session.query(DeliveryDefinitionBase).\
        filter(Cluster.id==DeliveryDefinitionBase.cluster_id).\
        filter(Cluster.id==cluster_id).\
        order_by(DeliveryDefinitionBase.name)

def delivery_definition_list(session, cluster_id, target_type=None):
    """ Returns a list of delivery definitions for a given target type.
    """
    def_list = _delivery_definition(session, cluster_id)

    if target_type:
        def_list = def_list.\
            filter(DeliveryDefinitionBase.target_type==target_type)

    return def_list

# ################################################################################################################################

def delivery_count_by_state(session, def_id):
    return session.query(Delivery.state, func.count(Delivery.state)).\
        filter(Delivery.definition_id==def_id).\
        group_by(Delivery.state)

def delivery_list(session, cluster_id, def_name, state, start=None, stop=None, needs_payload=False):
    columns = [
        DeliveryDefinitionBase.name.label('def_name'),
        DeliveryDefinitionBase.target_type,
        Delivery.task_id,
        Delivery.creation_time.label('creation_time_utc'),
        Delivery.last_used.label('last_used_utc'),
        Delivery.source_count,
        Delivery.target_count,
        Delivery.resubmit_count,
        Delivery.state,
        DeliveryDefinitionBase.retry_repeats,
        DeliveryDefinitionBase.check_after,
        DeliveryDefinitionBase.retry_seconds
    ]

    if needs_payload:
        columns.extend([DeliveryPayload.payload, Delivery.args, Delivery.kwargs])

    q = session.query(*columns).\
        filter(DeliveryDefinitionBase.id==Delivery.definition_id).\
        filter(DeliveryDefinitionBase.cluster_id==cluster_id).\
        filter(DeliveryDefinitionBase.name==def_name).\
        filter(Delivery.state.in_(state))

    if needs_payload:
        q = q.filter(DeliveryPayload.task_id==Delivery.task_id)

    if start:
        q = q.filter(Delivery.last_used >= start)

    if stop:
        q = q.filter(Delivery.last_used <= stop)

    q = q.order_by(Delivery.last_used.desc())

    return q

def delivery(session, task_id, target_def_class):
    return session.query(
        target_def_class.name.label('def_name'),
        target_def_class.target_type,
        Delivery.task_id,
        Delivery.creation_time.label('creation_time_utc'),
        Delivery.last_used.label('last_used_utc'),
        Delivery.source_count,
        Delivery.target_count,
        Delivery.resubmit_count,
        Delivery.state,
        target_def_class.retry_repeats,
        target_def_class.check_after,
        target_def_class.retry_seconds,
        DeliveryPayload.payload,
        Delivery.args,
        Delivery.kwargs,
        target_def_class.target,
        ).\
        filter(target_def_class.id==Delivery.definition_id).\
        filter(Delivery.task_id==task_id).\
        filter(DeliveryPayload.task_id==Delivery.task_id)

@needs_columns
def delivery_history_list(session, task_id, needs_columns=True):
    return session.query(
        DeliveryHistory.entry_type,
        DeliveryHistory.entry_time,
        DeliveryHistory.entry_ctx,
        DeliveryHistory.resubmit_count).\
        filter(DeliveryHistory.task_id==task_id).\
        order_by(DeliveryHistory.entry_time.desc())

# ################################################################################################################################

def _msg_list(class_, order_by, session, cluster_id, needs_columns=False):
    """ All the namespaces.
    """
    return session.query(
        class_.id, class_.name,
        class_.value).\
        filter(Cluster.id==cluster_id).\
        filter(Cluster.id==class_.cluster_id).\
        order_by(order_by)

@needs_columns
def namespace_list(session, cluster_id, needs_columns=False):
    """ All the namespaces.
    """
    return _msg_list(MsgNamespace, 'msg_ns.name', session, cluster_id, needs_columns)

@needs_columns
def xpath_list(session, cluster_id, needs_columns=False):
    """ All the XPaths.
    """
    return _msg_list(XPath, 'msg_xpath.name', session, cluster_id, needs_columns)

@needs_columns
def json_pointer_list(session, cluster_id, needs_columns=False):
    """ All the JSON Pointers.
    """
    return _msg_list(JSONPointer, 'msg_json_pointer.name', session, cluster_id, needs_columns)

# ################################################################################################################################

def _http_soap_audit(session, cluster_id, conn_id=None, start=None, stop=None, query=None, id=None, needs_req_payload=False):
    columns = [
        HTTSOAPAudit.id,
        HTTSOAPAudit.name.label('conn_name'),
        HTTSOAPAudit.cid,
        HTTSOAPAudit.transport,
        HTTSOAPAudit.connection,
        HTTSOAPAudit.req_time.label('req_time_utc'),
        HTTSOAPAudit.resp_time.label('resp_time_utc'),
        HTTSOAPAudit.user_token,
        HTTSOAPAudit.invoke_ok,
        HTTSOAPAudit.auth_ok,
        HTTSOAPAudit.remote_addr,
    ]

    if needs_req_payload:
        columns.extend([
            HTTSOAPAudit.req_headers, HTTSOAPAudit.req_payload, HTTSOAPAudit.resp_headers, HTTSOAPAudit.resp_payload
        ])

    q = session.query(*columns)
    
    if query:
        query = '%{}%'.format(query)
        q = q.filter(
            HTTSOAPAudit.cid.ilike(query) | \
            HTTSOAPAudit.req_headers.ilike(query) | HTTSOAPAudit.req_payload.ilike(query) | \
            HTTSOAPAudit.resp_headers.ilike(query) | HTTSOAPAudit.resp_payload.ilike(query)
        )

    if id:
        q = q.filter(HTTSOAPAudit.id == id)

    if conn_id:
        q = q.filter(HTTSOAPAudit.conn_id == conn_id)

    if start:
        q = q.filter(HTTSOAPAudit.req_time >= start)

    if stop:
        q = q.filter(HTTSOAPAudit.req_time <= start)

    q = q.order_by(HTTSOAPAudit.req_time.desc())

    return q

def http_soap_audit_item_list(session, cluster_id, conn_id, start, stop, query, needs_req_payload):
    return _http_soap_audit(session, cluster_id, conn_id, start, stop, query)

def http_soap_audit_item(session, cluster_id, id):
    return _http_soap_audit(session, cluster_id, id=id, needs_req_payload=True)

# ################################################################################################################################

def _cloud_openstack_swift(session, cluster_id):
    return session.query(OpenStackSwift).\
        filter(Cluster.id==cluster_id).\
        filter(Cluster.id==OpenStackSwift.cluster_id).\
        order_by(OpenStackSwift.name)

def cloud_openstack_swift(session, cluster_id, id):
    """ An OpenStack Swift connection.
    """
    return _cloud_openstack_swift(session, cluster_id).\
        filter(OpenStackSwift.id==id).\
        one()

@needs_columns
def cloud_openstack_swift_list(session, cluster_id, needs_columns=False):
    """ OpenStack Swift connections.
    """
    return _cloud_openstack_swift(session, cluster_id)

# ################################################################################################################################

def _cloud_aws_s3(session, cluster_id):
    return session.query(
        AWSS3.id, AWSS3.name, AWSS3.is_active, AWSS3.pool_size, AWSS3.address, AWSS3.debug_level, AWSS3.suppr_cons_slashes,
        AWSS3.content_type, AWSS3.metadata_, AWSS3.security_id, AWSS3.bucket, AWSS3.encrypt_at_rest, AWSS3.storage_class,
        SecurityBase.username, SecurityBase.password).\
        filter(Cluster.id==cluster_id).\
        filter(AWSS3.security_id==SecurityBase.id).\
        order_by(AWSS3.name)

def cloud_aws_s3(session, cluster_id, id):
    """ An AWS S3 connection.
    """
    return _cloud_aws_s3(session, cluster_id).\
        filter(AWSS3.id==id).\
        one()

@needs_columns
def cloud_aws_s3_list(session, cluster_id, needs_columns=False):
    """ AWS S3 connections.
    """
    return _cloud_aws_s3(session, cluster_id)

# ################################################################################################################################

def _pubsub_topic(session, cluster_id):
    return session.query(PubSubTopic.id, PubSubTopic.name, PubSubTopic.is_active, PubSubTopic.max_depth).\
        filter(Cluster.id==PubSubTopic.cluster_id).\
        filter(Cluster.id==cluster_id).\
        order_by(PubSubTopic.name)

def pubsub_topic(session, cluster_id, id):
    """ A pub/sub topic.
    """
    return _pubsub_topic(session, cluster_id).\
        filter(PubSubTopic.id==id).\
        one()

@needs_columns
def pubsub_topic_list(session, cluster_id, needs_columns=False):
    """ All pub/sub topics.
    """
    return _pubsub_topic(session, cluster_id)

def pubsub_default_client(session, cluster_id, name):
    """ Returns a client ID of a given name used internally for pub/sub.
    """
    return session.query(HTTPBasicAuth.id, HTTPBasicAuth.name).\
        filter(Cluster.id==cluster_id).\
        filter(Cluster.id==HTTPBasicAuth.cluster_id).\
        filter(HTTPBasicAuth.name==name).\
        first()

# ################################################################################################################################

def _pubsub_producer(session, cluster_id, needs_columns=False):
    return session.query(
        PubSubProducer.id,
        PubSubProducer.is_active,
        SecurityBase.id.label('client_id'),
        SecurityBase.name,
        SecurityBase.sec_type,
        PubSubTopic.name.label('topic_name')).\
        filter(Cluster.id==cluster_id).\
        filter(PubSubProducer.topic_id==PubSubTopic.id).\
        filter(PubSubProducer.cluster_id==Cluster.id).\
        filter(PubSubProducer.sec_def_id==SecurityBase.id).\
        order_by(SecurityBase.sec_type, SecurityBase.name)

@needs_columns
def pubsub_producer_list(session, cluster_id, topic_name, needs_columns=False):
    """ All pub/sub producers.
    """
    response = _pubsub_producer(session, cluster_id, needs_columns)
    if topic_name:
        response = response.filter(PubSubTopic.name==topic_name)
    return response

# ################################################################################################################################

def _pubsub_consumer(session, cluster_id, needs_columns=False):
    return session.query(
        PubSubConsumer.id,
        PubSubConsumer.is_active,
        PubSubConsumer.max_backlog,
        PubSubConsumer.sub_key,
        PubSubConsumer.delivery_mode,
        PubSubConsumer.callback_id,
        PubSubConsumer.callback_type,
        HTTPSOAP.name.label('callback_name'),
        HTTPSOAP.soap_version,
        SecurityBase.id.label('client_id'),
        SecurityBase.name,
        SecurityBase.sec_type,
        PubSubTopic.name.label('topic_name')).\
        filter(Cluster.id==cluster_id).\
        filter(PubSubConsumer.callback_id==HTTPSOAP.id).\
        filter(PubSubConsumer.topic_id==PubSubTopic.id).\
        filter(PubSubConsumer.cluster_id==Cluster.id).\
        filter(PubSubConsumer.sec_def_id==SecurityBase.id).\
        order_by(SecurityBase.sec_type, SecurityBase.name)

@needs_columns
def pubsub_consumer_list(session, cluster_id, topic_name, needs_columns=False):
    """ All pub/sub consumers.
    """
    response = _pubsub_consumer(session, cluster_id, needs_columns)
    if topic_name:
        response = response.filter(PubSubTopic.name==topic_name)
    return response

# ################################################################################################################################

def _notif_cloud_openstack_swift(session, cluster_id):
    return session.query(NotifOSS.id, NotifOSS.name, NotifOSS.is_active, NotifOSS.notif_type, NotifOSS.def_id,
        NotifOSS.containers, NotifOSS.interval, NotifOSS.name_pattern, NotifOSS.name_pattern_neg,
        NotifOSS.get_data, NotifOSS.get_data_patt, NotifOSS.get_data_patt_neg, OpenStackSwift.name.label('def_name'),
        Service.name.label('service_name')).\
        filter(Cluster.id==cluster_id).\
        filter(Cluster.id==NotifOSS.cluster_id).\
        filter(NotifOSS.def_id==OpenStackSwift.id).\
        filter(NotifOSS.service_id==Service.id).\
        order_by(NotifOSS.name)

def notif_cloud_openstack_swift(session, cluster_id, id):
    """ An OpenStack Swift notification definition.
    """
    return _notif_cloud_openstack_swift(session, cluster_id).\
        filter(NotifOSS.id==id).\
        one()

@needs_columns
def notif_cloud_openstack_swift_list(session, cluster_id, needs_columns=False):
    """ OpenStack Swift connection definitions.
    """
    return _notif_cloud_openstack_swift(session, cluster_id)

# ################################################################################################################################

def _notif_sql(session, cluster_id):
    """ SQL notifications.
    """
    return session.query(
        NotifSQL.id, NotifSQL.is_active, NotifSQL.name, NotifSQL.query,
        NotifSQL.notif_type, NotifSQL.interval, NotifSQL.def_id,
        SQLConnectionPool.name.label('def_name'), Service.name.label('service_name')).\
        filter(Cluster.id==NotifSQL.cluster_id).\
        filter(SQLConnectionPool.id==NotifSQL.def_id).\
        filter(Service.id==NotifSQL.service_id).\
        filter(Cluster.id==cluster_id).\
        order_by(NotifSQL.name)

@needs_columns
def notif_sql_list(session, cluster_id, needs_columns=False):
    """ All the SQL notifications.
    """
    return _notif_sql(session, cluster_id)

# ################################################################################################################################

def _search_es(session, cluster_id):
    """ ElasticSearch connections.
    """
    return session.query(ElasticSearch).\
        filter(Cluster.id==ElasticSearch.cluster_id).\
        filter(Cluster.id==cluster_id).\
        order_by(ElasticSearch.name)

@needs_columns
def search_es_list(session, cluster_id, needs_columns=False):
    """ All the ElasticSearch connections.
    """
    return _search_es(session, cluster_id)

# ################################################################################################################################

def _search_solr(session, cluster_id):
    """ Solr sonnections.
    """
    return session.query(Solr).\
        filter(Cluster.id==Solr.cluster_id).\
        filter(Cluster.id==cluster_id).\
        order_by(Solr.name)

@needs_columns
def search_solr_list(session, cluster_id, needs_columns=False):
    """ All the Solr connections.
    """
    return _search_solr(session, cluster_id)

# ################################################################################################################################

def _server(session, cluster_id):
    return session.query(
        Server.id, Server.name, Server.bind_host, Server.bind_port, Server.last_join_status, Server.last_join_mod_date,
        Server.last_join_mod_by, Server.up_status, Server.up_mod_date, Cluster.name.label('cluster_name')).\
        filter(Cluster.id==Server.cluster_id).\
        filter(Cluster.id==cluster_id).\
        order_by(Server.name)

@needs_columns
def server_list(session, cluster_id, needs_columns=False):
    """ All the servers defined on a cluster.
    """
    return _server(session, cluster_id)

# ################################################################################################################################

def _cassandra_conn(session, cluster_id):
    return session.query(CassandraConn).\
        filter(Cluster.id==cluster_id).\
        filter(Cluster.id==CassandraConn.cluster_id).\
        order_by(CassandraConn.name)

def cassandra_conn(session, cluster_id, id):
    """ A Cassandra connection definition.
    """
    return _cassandra_conn(session, cluster_id).\
        filter(CassandraConn.id==id).\
        one()

@needs_columns
def cassandra_conn_list(session, cluster_id, needs_columns=False):
    """ A list of Cassandra connection definitions.
    """
    return _cassandra_conn(session, cluster_id)

# ################################################################################################################################

def _cassandra_query(session, cluster_id):
    return session.query(
        CassandraQuery.id, CassandraQuery.name, CassandraQuery.value,
        CassandraQuery.is_active, CassandraQuery.cluster_id,
        CassandraConn.name.label('def_name'),
        CassandraConn.id.label('def_id'),
        ).\
        filter(Cluster.id==cluster_id).\
        filter(Cluster.id==CassandraQuery.cluster_id).\
        filter(CassandraConn.id==CassandraQuery.def_id).\
        order_by(CassandraQuery.name)

def cassandra_query(session, cluster_id, id):
    """ A Cassandra prepared statement.
    """
    return _cassandra_query(session, cluster_id).\
        filter(CassandraQuery.id==id).\
        one()

@needs_columns
def cassandra_query_list(session, cluster_id, needs_columns=False):
    """ A list of Cassandra prepared statements.
    """
    return _cassandra_query(session, cluster_id)

# ################################################################################################################################

def _email_smtp(session, cluster_id):
    return session.query(SMTP).\
        filter(Cluster.id==cluster_id).\
        filter(Cluster.id==SMTP.cluster_id).\
        order_by(SMTP.name)

def email_smtp(session, cluster_id, id):
    """ An SMTP connection.
    """
    return _email_smtp(session, cluster_id).\
        filter(SMTP.id==id).\
        one()

@needs_columns
def email_smtp_list(session, cluster_id, needs_columns=False):
    """ A list of SMTP connections.
    """
    return _email_smtp(session, cluster_id)

# ################################################################################################################################

def _email_imap(session, cluster_id):
    return session.query(IMAP).\
        filter(Cluster.id==cluster_id).\
        filter(Cluster.id==IMAP.cluster_id).\
        order_by(IMAP.name)

def email_imap(session, cluster_id, id):
    """ An IMAP connection.
    """
    return _email_imap(session, cluster_id).\
        filter(IMAP.id==id).\
        one()

@needs_columns
def email_imap_list(session, cluster_id, needs_columns=False):
    """ A list of IMAP connections.
    """
    return _email_imap(session, cluster_id)

# ################################################################################################################################<|MERGE_RESOLUTION|>--- conflicted
+++ resolved
@@ -22,16 +22,11 @@
 from zato.common.odb.model import AWSS3, APIKeySecurity, AWSSecurity, CassandraConn, CassandraQuery, ChannelAMQP, ChannelWMQ, \
      ChannelZMQ, Cluster, ConnDefAMQP, ConnDefWMQ, CronStyleJob, DeliveryDefinitionBase, Delivery, DeliveryHistory, \
      DeliveryPayload, ElasticSearch, JSONPointer, HTTPBasicAuth, HTTPSOAP, HTTSOAPAudit, IMAP, IntervalBasedJob, Job, \
-<<<<<<< HEAD
-     MsgNamespace, NotificationOpenStackSwift as NotifOSS, NTLM, OAuth, OpenStackSecurity, OpenStackSwift, OutgoingAMQP, \
-     OutgoingFTP, OutgoingWMQ, OutgoingZMQ, PubSubConsumer, PubSubProducer, PubSubTopic, SecurityBase, Server, Service, SMTP, \
-     Solr, SQLConnectionPool, TechnicalAccount, TLSCACert, TLSKeyCertSecurity, WSSDefinition, XPath, XPathSecurity
-=======
      MsgNamespace, NotificationOpenStackSwift as NotifOSS, NotificationSQL as NotifSQL, NTLM, OAuth, OpenStackSecurity, \
      OpenStackSwift, OutgoingAMQP, OutgoingFTP, OutgoingWMQ, OutgoingZMQ, PubSubConsumer, PubSubProducer, PubSubTopic, \
-     SecurityBase, Server, Service, SMTP, Solr, SQLConnectionPool, TechnicalAccount, TLSKeyCertSecurity, WSSDefinition, \
+     SecurityBase, Server, Service, SMTP, Solr, SQLConnectionPool, TechnicalAccount, TLSCACert, TLSKeyCertSecurity, WSSDefinition, \
      XPath, XPathSecurity
->>>>>>> 31a4310b
+
 
 logger = logging.getLogger(__name__)
 
