--- conflicted
+++ resolved
@@ -100,16 +100,10 @@
             
         for item in query.all():
             
-<<<<<<< HEAD
             _info = SimpleBunch()
             _info[item.soap_action] = SimpleBunch()
             _info[item.soap_action].transport = item.transport
-=======
-            result[item.url_path] = SimpleBunch()
-            result[item.url_path].transport = item.transport
-            result[item.url_path].data_format = item.data_format
-            result[item.url_path].sec_def = SimpleBunch()
->>>>>>> fcffd9ca
+            _info[item.soap_action].data_format = item.data_format
 
             if item.security_id:
                 _info[item.soap_action].sec_def = SimpleBunch()
