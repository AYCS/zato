--- conflicted
+++ resolved
@@ -3,13 +3,12 @@
 
 [versions]
 alembic = 0.6.5
-amqp = 1.4.9
+amqp = 1.0.11
 anyjson = 0.3.3
 argh = 0.23.2
 argparse = 1.2.1
 arrow = 0.4.2
 Babel = 1.3
-base32-crockford = 0.2.0
 bcrypt = 1.0.2
 behave = 1.2.4
 blist = 1.3.6
@@ -18,27 +17,21 @@
 bzr = 2.6
 candv = 1.1.1
 cassandra-driver = 3.0.0
-cffi = 1.4.1
-chai = 0.4.0
+cffi = 1.1.0
 click = 1.1
-cmd2 = 0.6.7
 codegen = 1.0
-colander = 1.0b1
 collective.recipe.patch = 0.2.2
 ConcurrentLogHandler = 0.9.1
 configobj = 5.0.5
 cov-core = 1.7
 coverage = 3.7.1
 crontab = 0.20
-cryptography = 1.4
-cssselect = 0.9.1
-datadiff = 1.1.5
+cryptography = 1.0
 decorator = 3.4.0
 dictalchemy = 0.1.2.6
 dill = 0.2.5
 distribute = 0.6.34
 distutils2 = 1.0a4
-django-openid-auth = 0.7
 Django = 1.9.7
 elasticsearch = 0.4.5
 elasticutils = 0.9.1
@@ -65,17 +58,15 @@
 ipython = 0.13.2
 iso8601 = 0.1.10
 iw.recipe.cmd = 0.3
-jsonlib2 = 1.5.2
 jsonpatch = 1.5
 jsonpointer = 1.3
 jsonschema = 2.3.0
 keyring = 3.7
-kombu = 3.0.35
+kombu = 2.5.10
 lxml = 3.3.5
 Mako = 0.9.0
 MarkupSafe = 0.9.2
 mccabe = 0.2.1
-memory-profiler = 0.27
 mixer = 1.1.4
 mock = 1.0.1
 netaddr = 0.7.11
@@ -106,7 +97,6 @@
 psutil = 2.2.1
 psycogreen = 1.0
 psycopg2 = 2.5.3
-py-authorize = 1.2.2.0
 pyaml = 14.05.2
 pyasn1 = 0.1.8
 pycparser = 2.10
@@ -129,16 +119,10 @@
 python-keystoneclient = 0.6.0
 python-novaclient = 2.17.0
 python-ntlm = 1.0.1
-python-openid = 2.2.5
 python-swiftclient = 2.0.3
 pytz = 2016.4
 pyyaml = 3.11
-<<<<<<< HEAD
-pyzmq = 15.2.0
-pyzmq-static = 2.2
-=======
 pyzmq = 15.3.0
->>>>>>> 863c9146
 raven = 5.1.1
 redis = 2.10.5
 regex = 2015.10.05
@@ -148,13 +132,11 @@
 requests-dump = 0.1.3
 requests-testadapter = 0.3.0
 requests-toolbelt = 0.2.0
-retools = 0.3
 rsa = 3.1.2
 sarge = 0.1.3
 sec-wall = 1.2
 setproctitle = 1.1.6
-setuptools = 11.3
-simpleflake = 0.1.5
+setuptools = 3.4.4
 simplejson = 3.3.0
 simple-rbac = 0.1.1
 six = 1.6.1
@@ -166,8 +148,6 @@
 stompest = 2.1.6
 texttable = 0.8.4
 threadpool = 1.2.7
-tornado = 2.4
-translationstring = 1.1
 tzlocal = 1.0
 urllib3 = 1.10.4
 WebHelpers = 1.3
@@ -176,9 +156,7 @@
 werkzeug = 0.9.4
 wrapt = 1.6.0
 wsgiref = 0.1.2
-xmltodict = 0.9.0
 zato-redis-paginator = 1.0
 zc.buildout = 1.6.3
 zc.recipe.egg = 1.3.2
-zdaemon = 2.0.4
 zerokspot.recipe.git = 0.6.1